# Use the official Python image as a base
FROM python:3.10-slim

# Set the working directory in the container
WORKDIR /app

# Install system dependencies
RUN apt-get update && apt-get install -y \
    build-essential \
    pkg-config \
    python3-dev \
    libmariadb-dev \
    libmariadb-dev-compat \
    && rm -rf /var/lib/apt/lists/*

# Copy only the requirements file to leverage Docker cache
COPY requirements.txt .

# Install Python dependencies
RUN pip install --no-cache-dir -r requirements.txt

# Create a non-root user
RUN adduser --disabled-password --gecos "" developer

# Switch to the new user
USER developer

# Copy the rest of the application code
COPY . .

# Set environment variables
ENV PYTHONUNBUFFERED=1
ENV DJANGO_SETTINGS_MODULE=job_board_platform.settings

<<<<<<< HEAD
# Run database migrations before starting the server
CMD python manage.py makemigrations && \
    python manage.py migrate && \
    python manage.py runserver 0.0.0.0:8000
=======

# Expose the application port
EXPOSE 8000

# Run migrations and start Gunicorn server
CMD python manage.py migrate && \
    gunicorn job_board_platform.wsgi:application --bind 0.0.0.0:8000 --workers 4 --threads 2 --timeout 120
>>>>>>> bd93b746
<|MERGE_RESOLUTION|>--- conflicted
+++ resolved
@@ -32,17 +32,9 @@
 ENV PYTHONUNBUFFERED=1
 ENV DJANGO_SETTINGS_MODULE=job_board_platform.settings
 
-<<<<<<< HEAD
-# Run database migrations before starting the server
-CMD python manage.py makemigrations && \
-    python manage.py migrate && \
-    python manage.py runserver 0.0.0.0:8000
-=======
-
 # Expose the application port
 EXPOSE 8000
 
 # Run migrations and start Gunicorn server
 CMD python manage.py migrate && \
-    gunicorn job_board_platform.wsgi:application --bind 0.0.0.0:8000 --workers 4 --threads 2 --timeout 120
->>>>>>> bd93b746
+    gunicorn job_board_platform.wsgi:application --bind 0.0.0.0:8000 --workers 4 --threads 2 --timeout 120