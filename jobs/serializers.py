--- conflicted
+++ resolved
@@ -83,18 +83,8 @@
         data["responsibilities"] = data["responsibilities"] or []
         data["required_skills"] = data["required_skills"] or []
         data["type"] = data["type"] or []
-        request = self.context.get('request')
+        
         if instance.picture:
-<<<<<<< HEAD
-            if instance.picture.url.startswith("http"):  # Already a full URL
-                data["picture"] = instance.picture.url
-            else:
-                data["picture"] = f"https://res.cloudinary.com/temz-cloudinary/{instance.picture.url}"
-
-=======
-            if settings.DEBUG:
-                data["picture"] = request.build_absolute_uri(instance.picture.url) if request else instance.picture.url
-            else:
-                data["picture"] = instance.picture.url
->>>>>>> 7a0db138
+            data["picture"] = instance.picture.url
+        
         return data